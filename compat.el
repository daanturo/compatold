;;; compat.el --- Emacs Lisp Compatibility Library -*- lexical-binding: t; -*-

;; Copyright (C) 2021, 2022 Free Software Foundation, Inc.

;; Author: Philip Kaludercic <philipk@posteo.net>
;; Maintainer: Compat Development <~pkal/compat-devel@lists.sr.ht>
;; Version: 28.1.2.0
;; URL: https://sr.ht/~pkal/compat
;; Package-Requires: ((emacs "24.3") (nadvice "0.3"))
;; Keywords: lisp

;; This program is free software; you can redistribute it and/or modify
;; it under the terms of the GNU General Public License as published by
;; the Free Software Foundation, either version 3 of the License, or
;; (at your option) any later version.

;; This program is distributed in the hope that it will be useful,
;; but WITHOUT ANY WARRANTY; without even the implied warranty of
;; MERCHANTABILITY or FITNESS FOR A PARTICULAR PURPOSE.  See the
;; GNU General Public License for more details.

;; You should have received a copy of the GNU General Public License
;; along with this program.  If not, see <https://www.gnu.org/licenses/>.

;;; Commentary:

;; To allow for the usage of Emacs functions and macros that are
;; defined in newer versions of Emacs, compat.el provides definitions
;; that are installed ONLY if necessary.  These reimplementations of
;; functions and macros are at least subsets of the actual
;; implementations.  Be sure to read the documentation string to make
;; sure.
;;
;; Not every function provided in newer versions of Emacs is provided
;; here.  Some depend on new features from the core, others cannot be
;; implemented to a meaningful degree.  The main audience for this
;; library are not regular users, but package maintainers.  Therefore
;; commands and user options are usually not implemented here.

;;; Code:

(eval-when-compile (require 'compat-macs))

<<<<<<< HEAD
;;;; Core functionality

;; The implementation is extracted here so that compatibility advice
;; can check if the right number of arguments are being handled.
(defun compat-func-arity (func)
  "A reimplementation of `func-arity' for FUNC."
  (cond
   ((or (null func) (and (symbolp func) (not (fboundp func))) )
    (signal 'void-function func))
   ((and (symbolp func) (not (null func)))
    (compat-func-arity (symbol-function func)))
   ((eq (car-safe func) 'macro)
    (compat-func-arity (cdr func)))
   ((subrp func)
    (subr-arity func))
   ((memq (car-safe func) '(closure lambda))
    ;; See lambda_arity from eval.c
    (when (eq (car func) 'closure)
      (setq func (cdr func)))
    (let ((syms-left (if (consp func)
                         (car func)
                       (signal 'invalid-function func)))
          (min-args 0) (max-args 0) optional)
      (catch 'many
        (dolist (next syms-left)
          (cond
           ((not (symbolp next))
            (signal 'invalid-function func))
           ((eq next '&rest)
            (throw 'many (cons min-args 'many)))
           ((eq next '&optional)
            (setq optional t))
           (t (unless optional
                (setq min-args (1+ min-args)))
              (setq max-args (1+ max-args)))))
        (cons min-args max-args))))
   ((and (byte-code-function-p func) (numberp (aref func 0)))
    ;; See get_byte_code_arity from bytecode.c
    (let ((at (aref func 0)))
      (cons (logand at 127)
            (if (= (logand at 128) 0)
                (ash at -8)
              'many))))
   ((and (byte-code-function-p func) (numberp (aref func 0)))
    ;; See get_byte_code_arity from bytecode.c
    (let ((at (aref func 0)))
      (cons (logand at 127)
            (if (= (logand at 128) 0)
                (ash at -8)
              'many))))
   ((and (byte-code-function-p func) (listp (aref func 0)))
    ;; Based on `byte-compile-make-args-desc', this is required for
    ;; old versions of Emacs that don't use a integer for the argument
    ;; list description, per e2abe5a13dffb08d6371b6a611bc39c3a9ac2bc6.
    (let ((arglist (aref func 0)) (mandatory 0) nonrest)
      (while (and arglist (not (memq (car arglist) '(&optional &rest))))
        (setq mandatory (1+ mandatory))
        (setq arglist (cdr arglist)))
      (setq nonrest mandatory)
      (when (eq (car arglist) '&optional)
        (setq arglist (cdr arglist))
        (while (and arglist (not (eq (car arglist) '&rest)))
          (setq nonrest (1+ nonrest))
          (setq arglist (cdr arglist))))
      (cons mandatory (if arglist 'many nonrest))))
   ((autoloadp func)
    (autoload-do-load func)
    (compat-func-arity func))
   ((signal 'invalid-function func))))

(eval-and-compile
  (defun compat-maxargs-/= (func n)
    "Non-nil when FUNC doesn't accept at most N arguments."
    (condition-case nil
        (not (eq (cdr (compat-func-arity func)) n))
      (void-function t))))

;; Load the actual compatibility definitions:
(require 'compat-24.4)
(require 'compat-25.1)
(require 'compat-26.1)
(require 'compat-27.1)
(require 'compat-28.1)
(require 'compat-29.1)

;;;; Etcetera

;; To ensure that compat.el is loaded as soon as possible, a require
;; call is inserted directly into the autoload file:
;;;###autoload (require 'compat)

;;;;; Update defaults

;; This section updates default values that have been updated in
;; "future" versions of Emacs, and are relevant to users on older
;; versions of Emacs.
;;
;; To prevent these changes from taking effect, set
;; `compat-preserve-defaults' to t in your early-init.el on Emacs 27 or
;; before calling `package-initialize' before Emacs 27.

(defvar compat-preserve-defaults nil)

(unless compat-preserve-defaults
  ;; Add NonGNU ELPA to the list of package archives
  (defvar package-archives)
  (with-eval-after-load 'package
    (when (or (equal '(("gnu" . "https://elpa.gnu.org/packages/"))
                     package-archives)
              (equal '(("gnu" . "http://elpa.gnu.org/packages/"))
                     package-archives))
      (push (cons "nongnu"
                  (format "http%s://elpa.nongnu.org/nongnu/"
                          (if (and (fboundp 'gnutls-available-p)
                                   (gnutls-available-p))
                              "s" "")))
            package-archives)))

  ;; Change the default IRC server from Freenode to Libera.
  (defvar rcirc-server-alist)
  (with-eval-after-load 'rcirc
    (when (equal '(("chat.freenode.net" :channels ("#rcirc")))
                 rcirc-server-alist)
      (setq rcirc-server-alist
            (if (and (fboundp 'gnutls-available-p)
                     (gnutls-available-p))
                ;; The #emacs channel is not added here (even though
                ;; it was added in 28.1), since that is a separate
                ;; feature that doesn't need to be added here.
                '(("irc.libera.chat" :channels ("#rcirc")
                   :port 6697 :encryption tls))
              '(("irc.libera.chat" :channels ("#rcirc")))))))

  (defvar erc-default-server)
  (with-eval-after-load 'erc
    (when (equal erc-default-server "irc.freenode.net")
      (setq erc-default-server "irc.libera.chat"))))
=======
;; We load all the components of Compat with a copied value of
;; `features' list, that will prevent the list being modified, and all
;; the files can be loaded again.  This is done so that
;; `compat--inhibit-prefixed' can take effect when loading `compat',
;; and do nothing when loading each sub-feature manually.

(defvar compat--inhibit-prefixed)
(let ((compat--inhibit-prefixed (not (bound-and-true-p compat-testing))))
  ;; Instead of using `require', we manually check `features' and call
  ;; `load' to avoid the issue of not using `provide' at the end of
  ;; the file (which is disabled by `compat--inhibit-prefixed', so
  ;; that the file can be loaded again at some later point when the
  ;; prefixed definitions are needed).
  (dolist (vers '(24 25 26 27 28))
    (unless (memq (intern (format "compat-%d" vers)) features)
      (load (format "compat-%d%s" vers
                    (if (bound-and-true-p compat-testing)
                        ".el" ""))
            nil t))))
>>>>>>> 2ee63f46

(provide 'compat)
;;; compat.el ends here<|MERGE_RESOLUTION|>--- conflicted
+++ resolved
@@ -39,153 +39,6 @@
 
 ;;; Code:
 
-(eval-when-compile (require 'compat-macs))
-
-<<<<<<< HEAD
-;;;; Core functionality
-
-;; The implementation is extracted here so that compatibility advice
-;; can check if the right number of arguments are being handled.
-(defun compat-func-arity (func)
-  "A reimplementation of `func-arity' for FUNC."
-  (cond
-   ((or (null func) (and (symbolp func) (not (fboundp func))) )
-    (signal 'void-function func))
-   ((and (symbolp func) (not (null func)))
-    (compat-func-arity (symbol-function func)))
-   ((eq (car-safe func) 'macro)
-    (compat-func-arity (cdr func)))
-   ((subrp func)
-    (subr-arity func))
-   ((memq (car-safe func) '(closure lambda))
-    ;; See lambda_arity from eval.c
-    (when (eq (car func) 'closure)
-      (setq func (cdr func)))
-    (let ((syms-left (if (consp func)
-                         (car func)
-                       (signal 'invalid-function func)))
-          (min-args 0) (max-args 0) optional)
-      (catch 'many
-        (dolist (next syms-left)
-          (cond
-           ((not (symbolp next))
-            (signal 'invalid-function func))
-           ((eq next '&rest)
-            (throw 'many (cons min-args 'many)))
-           ((eq next '&optional)
-            (setq optional t))
-           (t (unless optional
-                (setq min-args (1+ min-args)))
-              (setq max-args (1+ max-args)))))
-        (cons min-args max-args))))
-   ((and (byte-code-function-p func) (numberp (aref func 0)))
-    ;; See get_byte_code_arity from bytecode.c
-    (let ((at (aref func 0)))
-      (cons (logand at 127)
-            (if (= (logand at 128) 0)
-                (ash at -8)
-              'many))))
-   ((and (byte-code-function-p func) (numberp (aref func 0)))
-    ;; See get_byte_code_arity from bytecode.c
-    (let ((at (aref func 0)))
-      (cons (logand at 127)
-            (if (= (logand at 128) 0)
-                (ash at -8)
-              'many))))
-   ((and (byte-code-function-p func) (listp (aref func 0)))
-    ;; Based on `byte-compile-make-args-desc', this is required for
-    ;; old versions of Emacs that don't use a integer for the argument
-    ;; list description, per e2abe5a13dffb08d6371b6a611bc39c3a9ac2bc6.
-    (let ((arglist (aref func 0)) (mandatory 0) nonrest)
-      (while (and arglist (not (memq (car arglist) '(&optional &rest))))
-        (setq mandatory (1+ mandatory))
-        (setq arglist (cdr arglist)))
-      (setq nonrest mandatory)
-      (when (eq (car arglist) '&optional)
-        (setq arglist (cdr arglist))
-        (while (and arglist (not (eq (car arglist) '&rest)))
-          (setq nonrest (1+ nonrest))
-          (setq arglist (cdr arglist))))
-      (cons mandatory (if arglist 'many nonrest))))
-   ((autoloadp func)
-    (autoload-do-load func)
-    (compat-func-arity func))
-   ((signal 'invalid-function func))))
-
-(eval-and-compile
-  (defun compat-maxargs-/= (func n)
-    "Non-nil when FUNC doesn't accept at most N arguments."
-    (condition-case nil
-        (not (eq (cdr (compat-func-arity func)) n))
-      (void-function t))))
-
-;; Load the actual compatibility definitions:
-(require 'compat-24.4)
-(require 'compat-25.1)
-(require 'compat-26.1)
-(require 'compat-27.1)
-(require 'compat-28.1)
-(require 'compat-29.1)
-
-;;;; Etcetera
-
-;; To ensure that compat.el is loaded as soon as possible, a require
-;; call is inserted directly into the autoload file:
-;;;###autoload (require 'compat)
-
-;;;;; Update defaults
-
-;; This section updates default values that have been updated in
-;; "future" versions of Emacs, and are relevant to users on older
-;; versions of Emacs.
-;;
-;; To prevent these changes from taking effect, set
-;; `compat-preserve-defaults' to t in your early-init.el on Emacs 27 or
-;; before calling `package-initialize' before Emacs 27.
-
-(defvar compat-preserve-defaults nil)
-
-(unless compat-preserve-defaults
-  ;; Add NonGNU ELPA to the list of package archives
-  (defvar package-archives)
-  (with-eval-after-load 'package
-    (when (or (equal '(("gnu" . "https://elpa.gnu.org/packages/"))
-                     package-archives)
-              (equal '(("gnu" . "http://elpa.gnu.org/packages/"))
-                     package-archives))
-      (push (cons "nongnu"
-                  (format "http%s://elpa.nongnu.org/nongnu/"
-                          (if (and (fboundp 'gnutls-available-p)
-                                   (gnutls-available-p))
-                              "s" "")))
-            package-archives)))
-
-  ;; Change the default IRC server from Freenode to Libera.
-  (defvar rcirc-server-alist)
-  (with-eval-after-load 'rcirc
-    (when (equal '(("chat.freenode.net" :channels ("#rcirc")))
-                 rcirc-server-alist)
-      (setq rcirc-server-alist
-            (if (and (fboundp 'gnutls-available-p)
-                     (gnutls-available-p))
-                ;; The #emacs channel is not added here (even though
-                ;; it was added in 28.1), since that is a separate
-                ;; feature that doesn't need to be added here.
-                '(("irc.libera.chat" :channels ("#rcirc")
-                   :port 6697 :encryption tls))
-              '(("irc.libera.chat" :channels ("#rcirc")))))))
-
-  (defvar erc-default-server)
-  (with-eval-after-load 'erc
-    (when (equal erc-default-server "irc.freenode.net")
-      (setq erc-default-server "irc.libera.chat"))))
-=======
-;; We load all the components of Compat with a copied value of
-;; `features' list, that will prevent the list being modified, and all
-;; the files can be loaded again.  This is done so that
-;; `compat--inhibit-prefixed' can take effect when loading `compat',
-;; and do nothing when loading each sub-feature manually.
-
 (defvar compat--inhibit-prefixed)
 (let ((compat--inhibit-prefixed (not (bound-and-true-p compat-testing))))
   ;; Instead of using `require', we manually check `features' and call
@@ -199,7 +52,6 @@
                     (if (bound-and-true-p compat-testing)
                         ".el" ""))
             nil t))))
->>>>>>> 2ee63f46
 
 (provide 'compat)
 ;;; compat.el ends here